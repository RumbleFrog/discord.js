--- conflicted
+++ resolved
@@ -126,16 +126,10 @@
     this.users.cache.delete(user.id);
     if (!this.me || user.id !== this.message.client.user.id) this.count--;
     if (user.id === this.message.client.user.id) this.me = false;
-<<<<<<< HEAD
-    // Removing this call because the users count/size is unknown and will result in false removal
-    // if (this.count <= 0 && this.users.size === 0) {
-    //   this.message.reactions.remove(this.emoji.id || this.emoji.name);
-    // }
-=======
+	// Removing this call because the users count/size is unknown and will result in false removal
     if (this.count <= 0 && this.users.cache.size === 0) {
       this.message.reactions.cache.delete(this.emoji.id || this.emoji.name);
     }
->>>>>>> a6510d6a
   }
 }
 
